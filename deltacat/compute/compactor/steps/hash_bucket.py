import logging
<<<<<<< HEAD
import memray

from deltacat.compute.compactor.model.delta_file_envelope import DeltaFileEnvelopeGroups
=======
>>>>>>> 3dfa2a43
from itertools import chain
from typing import Generator, List, Optional, Tuple

import numpy as np
import pyarrow as pa
import ray
from ray.types import ObjectRef

from deltacat import logs
from deltacat.compute.compactor import DeltaAnnotated, DeltaFileEnvelope, SortKey
from deltacat.compute.compactor.model.delta_file_envelope import DeltaFileEnvelopeGroups
from deltacat.compute.compactor.utils import system_columns as sc
from deltacat.compute.compactor.utils.primary_key_index import (
    group_hash_bucket_indices,
    group_record_indices_by_hash_bucket,
)
from deltacat.storage import interface as unimplemented_deltacat_storage
from deltacat.types.media import StorageType
from deltacat.utils.common import sha1_digest
<<<<<<< HEAD
from deltacat.compute.compactor.utils import system_columns as sc
from deltacat.utils.ray_utils.runtime import get_current_ray_worker_id, get_current_ray_task_id

from typing import List, Optional, Generator, Tuple

from ray.types import ObjectRef
from contextlib import nullcontext
=======
>>>>>>> 3dfa2a43

logger = logs.configure_deltacat_logger(logging.getLogger(__name__))

_PK_BYTES_DELIMITER = b"L6kl7u5f"

HashBucketGroupToObjectId = np.ndarray
HashBucketResult = Tuple[
    HashBucketGroupToObjectId, List[ObjectRef[DeltaFileEnvelopeGroups]]
]


def _group_by_pk_hash_bucket(
    table: pa.Table, num_buckets: int, primary_keys: List[str]
) -> np.ndarray:

    # generate the primary key digest column
    all_pk_column_fields = []
    for pk_name in primary_keys:
        # casting a primary key column to numpy also ensures no nulls exist
        column_fields = table[pk_name].to_numpy()
        all_pk_column_fields.append(column_fields)
    hash_column_generator = _hash_pk_bytes_generator(all_pk_column_fields)
    table = sc.append_pk_hash_column(table, hash_column_generator)

    # drop primary key columns to free up memory
    table = table.drop(primary_keys)

    # group hash bucket record indices
    hash_bucket_to_indices = group_record_indices_by_hash_bucket(
        table,
        num_buckets,
    )

    # generate the ordered record number column
    hash_bucket_to_table = np.empty([num_buckets], dtype="object")
    for hb, indices in enumerate(hash_bucket_to_indices):
        if indices:
            hash_bucket_to_table[hb] = sc.append_record_idx_col(
                table.take(indices),
                indices,
            )
    return hash_bucket_to_table


def _hash_pk_bytes_generator(all_column_fields) -> Generator[bytes, None, None]:
    for field_index in range(len(all_column_fields[0])):
        bytes_to_join = []
        for column_fields in all_column_fields:
            bytes_to_join.append(bytes(str(column_fields[field_index]), "utf-8"))
        yield sha1_digest(_PK_BYTES_DELIMITER.join(bytes_to_join))


def _group_file_records_by_pk_hash_bucket(
    annotated_delta: DeltaAnnotated,
    num_hash_buckets: int,
    primary_keys: List[str],
    sort_key_names: List[str],
    deltacat_storage=unimplemented_deltacat_storage,
) -> Optional[DeltaFileEnvelopeGroups]:

    # read input parquet s3 objects into a list of delta file envelopes
    delta_file_envelopes = _read_delta_file_envelopes(
        annotated_delta,
        primary_keys,
        sort_key_names,
        deltacat_storage,
    )
    if delta_file_envelopes is None:
        return None

    # group the data by primary key hash value
    hb_to_delta_file_envelopes = np.empty([num_hash_buckets], dtype="object")
    for dfe in delta_file_envelopes:
        hash_bucket_to_table = _group_by_pk_hash_bucket(
            dfe.table,
            num_hash_buckets,
            primary_keys,
        )
        for hb, table in enumerate(hash_bucket_to_table):
            if table:
                if hb_to_delta_file_envelopes[hb] is None:
                    hb_to_delta_file_envelopes[hb] = []
                hb_to_delta_file_envelopes[hb].append(
                    DeltaFileEnvelope.of(
                        dfe.stream_position, dfe.file_index, dfe.delta_type, table
                    )
                )
    return hb_to_delta_file_envelopes


def _read_delta_file_envelopes(
    annotated_delta: DeltaAnnotated,
    primary_keys: List[str],
    sort_key_names: List[str],
    deltacat_storage=unimplemented_deltacat_storage,
) -> Optional[List[DeltaFileEnvelope]]:

    columns_to_read = list(chain(primary_keys, sort_key_names))
    tables = deltacat_storage.download_delta(
        annotated_delta,
        max_parallelism=1,
        columns=columns_to_read,
        storage_type=StorageType.LOCAL,
    )
    annotations = annotated_delta.annotations
    assert (
        len(tables) == len(annotations),
        f"Unexpected Error: Length of downloaded delta manifest tables "
        f"({len(tables)}) doesn't match the length of delta manifest "
        f"annotations ({len(annotations)}).",
    )
    if not tables:
        return None

    delta_file_envelopes = []
    for i, table in enumerate(tables):
        delta_file = DeltaFileEnvelope.of(
            annotations[i].annotation_stream_position,
            annotations[i].annotation_file_index,
            annotations[i].annotation_delta_type,
            table,
        )
        delta_file_envelopes.append(delta_file)
    return delta_file_envelopes


@ray.remote(num_returns=2)
def hash_bucket(
<<<<<<< HEAD
        annotated_delta: DeltaAnnotated,
        primary_keys: List[str],
        sort_keys: List[SortKey],
        num_buckets: int,
        num_groups: int,
        enable_profiler: bool,
        deltacat_storage=unimplemented_deltacat_storage) -> HashBucketResult:
=======
    annotated_delta: DeltaAnnotated,
    primary_keys: List[str],
    sort_keys: List[SortKey],
    num_buckets: int,
    num_groups: int,
    deltacat_storage=unimplemented_deltacat_storage,
) -> HashBucketResult:
>>>>>>> 3dfa2a43

    logger.info(f"Starting hash bucket task...")
    task_id = get_current_ray_task_id()
    worker_id = get_current_ray_worker_id()
    with memray.Tracker(f"hash_bucket_{worker_id}_{task_id}.bin") \
            if enable_profiler else nullcontext():
        sort_key_names = [key.key_name for key in sort_keys]
        delta_file_envelope_groups = _group_file_records_by_pk_hash_bucket(
            annotated_delta,
            num_buckets,
            primary_keys,
            sort_key_names,
            deltacat_storage,
        )
        hash_bucket_group_to_obj_id, object_refs = group_hash_bucket_indices(
            delta_file_envelope_groups,
            num_buckets,
            num_groups,
        )
        logger.info(f"Finished hash bucket task...")
        return hash_bucket_group_to_obj_id, object_refs<|MERGE_RESOLUTION|>--- conflicted
+++ resolved
@@ -1,10 +1,7 @@
 import logging
-<<<<<<< HEAD
 import memray
 
 from deltacat.compute.compactor.model.delta_file_envelope import DeltaFileEnvelopeGroups
-=======
->>>>>>> 3dfa2a43
 from itertools import chain
 from typing import Generator, List, Optional, Tuple
 
@@ -24,7 +21,6 @@
 from deltacat.storage import interface as unimplemented_deltacat_storage
 from deltacat.types.media import StorageType
 from deltacat.utils.common import sha1_digest
-<<<<<<< HEAD
 from deltacat.compute.compactor.utils import system_columns as sc
 from deltacat.utils.ray_utils.runtime import get_current_ray_worker_id, get_current_ray_task_id
 
@@ -32,8 +28,6 @@
 
 from ray.types import ObjectRef
 from contextlib import nullcontext
-=======
->>>>>>> 3dfa2a43
 
 logger = logs.configure_deltacat_logger(logging.getLogger(__name__))
 
@@ -162,7 +156,6 @@
 
 @ray.remote(num_returns=2)
 def hash_bucket(
-<<<<<<< HEAD
         annotated_delta: DeltaAnnotated,
         primary_keys: List[str],
         sort_keys: List[SortKey],
@@ -170,15 +163,6 @@
         num_groups: int,
         enable_profiler: bool,
         deltacat_storage=unimplemented_deltacat_storage) -> HashBucketResult:
-=======
-    annotated_delta: DeltaAnnotated,
-    primary_keys: List[str],
-    sort_keys: List[SortKey],
-    num_buckets: int,
-    num_groups: int,
-    deltacat_storage=unimplemented_deltacat_storage,
-) -> HashBucketResult:
->>>>>>> 3dfa2a43
 
     logger.info(f"Starting hash bucket task...")
     task_id = get_current_ray_task_id()
