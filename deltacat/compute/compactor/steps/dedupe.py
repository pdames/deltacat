--- conflicted
+++ resolved
@@ -24,12 +24,9 @@
 from deltacat.compute.compactor.utils import system_columns as sc
 from deltacat.compute.compactor.utils.system_columns import get_minimal_hb_schema
 from deltacat.utils.performance import timed_invocation
-<<<<<<< HEAD
 from contextlib import nullcontext
 
 from typing import Any, Dict, List, Optional, Tuple
-=======
->>>>>>> 3dfa2a43
 from deltacat.utils.pyarrow import ReadKwargsProviderPyArrowSchemaOverride
 from deltacat.utils.ray_utils.runtime import get_current_ray_worker_id, get_current_ray_task_id
 
@@ -167,17 +164,17 @@
 
 @ray.remote(num_returns=3)
 def dedupe(
-<<<<<<< HEAD
-        compaction_artifact_s3_bucket: str,
-        round_completion_info: Optional[RoundCompletionInfo],
-        new_primary_key_index_version_locator: PrimaryKeyIndexVersionLocator,
-        object_ids: List[Any],
-        sort_keys: List[SortKey],
-        max_records_per_index_file: int,
-        num_materialize_buckets: int,
-        dedupe_task_index: int,
-        delete_old_primary_key_index: bool,
-        enable_profiler: bool) -> DedupeResult:
+    compaction_artifact_s3_bucket: str,
+    round_completion_info: Optional[RoundCompletionInfo],
+    new_primary_key_index_version_locator: PrimaryKeyIndexVersionLocator,
+    object_ids: List[Any],
+    sort_keys: List[SortKey],
+    max_records_per_index_file: int,
+    num_materialize_buckets: int,
+    dedupe_task_index: int,
+    delete_old_primary_key_index: bool,
+    enable_profiler: bool
+) -> DedupeResult:
 
     logger.info(f"[Dedupe task {dedupe_task_index}] Starting dedupe task...")
     task_id = get_current_ray_task_id()
@@ -187,9 +184,12 @@
         # TODO (pdames): mitigate risk of running out of memory here in cases of
         #  severe skew of primary key updates in deltas
         src_file_records_obj_refs = [
-            cloudpickle.loads(obj_id_pkl) for obj_id_pkl in object_ids]
-        logger.info(f"[Dedupe task {dedupe_task_index}] Getting delta file envelope "
-                    f"groups for {len(src_file_records_obj_refs)} object refs...")
+            cloudpickle.loads(obj_id_pkl) for obj_id_pkl in object_ids
+        ]
+        logger.info(
+            f"[Dedupe task {dedupe_task_index}] Getting delta file envelope "
+            f"groups for {len(src_file_records_obj_refs)} object refs..."
+        )
 
         delta_file_envelope_groups_list = ray.get(src_file_records_obj_refs)
         hb_index_to_delta_file_envelopes_list = defaultdict(list)
@@ -199,8 +199,10 @@
                     hb_index_to_delta_file_envelopes_list[hb_idx].append(dfes)
         src_file_id_to_row_indices = defaultdict(list)
         deduped_tables = []
-        logger.info(f"[Dedupe task {dedupe_task_index}] Running {len(hb_index_to_delta_file_envelopes_list)} "
-                    f"dedupe rounds...")
+        logger.info(
+            f"[Dedupe task {dedupe_task_index}] Running {len(hb_index_to_delta_file_envelopes_list)} "
+            f"dedupe rounds..."
+        )
         for hb_idx, dfe_list in hb_index_to_delta_file_envelopes_list.items():
             logger.info(f"{dedupe_task_index}: union primary keys for hb_index: {hb_idx}")
 
@@ -209,32 +211,39 @@
                 s3_bucket=compaction_artifact_s3_bucket,
                 round_completion_info=round_completion_info,
                 hash_bucket_index=hb_idx,
-                df_envelopes_list=dfe_list)
-            logger.info(f"[Dedupe {dedupe_task_index}] Dedupe round input "
-                        f"record count: {len(table)}, took {union_time}s")
+                df_envelopes_list=dfe_list,
+            )
+            logger.info(
+                f"[Dedupe {dedupe_task_index}] Dedupe round input "
+                f"record count: {len(table)}, took {union_time}s"
+            )
 
             # sort by sort keys
             if len(sort_keys):
                 # TODO (pdames): convert to O(N) dedupe w/ sort keys
-                sort_keys.extend([
-                    SortKey.of(
-                        sc._PARTITION_STREAM_POSITION_COLUMN_NAME,
-                        SortOrder.ASCENDING
-                    ),
-                    SortKey.of(
-                        sc._ORDERED_FILE_IDX_COLUMN_NAME,
-                        SortOrder.ASCENDING
-                    ),
-                ])
+                sort_keys.extend(
+                    [
+                        SortKey.of(
+                            sc._PARTITION_STREAM_POSITION_COLUMN_NAME, SortOrder.ASCENDING
+                        ),
+                        SortKey.of(sc._ORDERED_FILE_IDX_COLUMN_NAME, SortOrder.ASCENDING),
+                    ]
+                )
                 table = table.take(pc.sort_indices(table, sort_keys=sort_keys))
 
             # drop duplicates by primary key hash column
-            logger.info(f"[Dedupe task index {dedupe_task_index}] Dropping duplicates for {hb_idx}")
-
-            table, drop_time = timed_invocation(func=_drop_duplicates_by_primary_key_hash, table=table)
-
-            logger.info(f"[Dedupe task index {dedupe_task_index}] Dedupe round output "
-                        f"record count: {len(table)}, took: {drop_time}s")
+            logger.info(
+                f"[Dedupe task index {dedupe_task_index}] Dropping duplicates for {hb_idx}"
+            )
+
+            table, drop_time = timed_invocation(
+                func=_drop_duplicates_by_primary_key_hash, table=table
+            )
+
+            logger.info(
+                f"[Dedupe task index {dedupe_task_index}] Dedupe round output "
+                f"record count: {len(table)}, took: {drop_time}s"
+            )
 
             deduped_tables.append((hb_idx, table))
 
@@ -253,7 +262,9 @@
 
         logger.info(f"Finished all dedupe rounds...")
         mat_bucket_to_src_file_record_count = defaultdict(dict)
-        mat_bucket_to_src_file_records: Dict[MaterializeBucketIndex, DeltaFileLocatorToRecords] = defaultdict(dict)
+        mat_bucket_to_src_file_records: Dict[
+            MaterializeBucketIndex, DeltaFileLocatorToRecords
+        ] = defaultdict(dict)
         for src_dfl, src_row_indices in src_file_id_to_row_indices.items():
             mat_bucket = delta_file_locator_to_mat_bucket_index(
                 src_dfl,
@@ -262,10 +273,11 @@
             mat_bucket_to_src_file_records[mat_bucket][src_dfl] = np.array(
                 src_row_indices,
             )
-            mat_bucket_to_src_file_record_count[mat_bucket][src_dfl] = \
-                len(src_row_indices)
-
-        mat_bucket_to_dd_idx_obj_id: Dict[MaterializeBucketIndex, DedupeTaskIndexWithObjectId] = {}
+            mat_bucket_to_src_file_record_count[mat_bucket][src_dfl] = len(src_row_indices)
+
+        mat_bucket_to_dd_idx_obj_id: Dict[
+            MaterializeBucketIndex, DedupeTaskIndexWithObjectId
+        ] = {}
         src_file_records_obj_refs: List[ObjectRef[DeltaFileLocatorToRecords]] = []
         for mat_bucket, src_file_records in mat_bucket_to_src_file_records.items():
             object_ref = ray.put(src_file_records)
@@ -277,151 +289,18 @@
             )
             del object_ref
             del pickled_object_ref
-        logger.info(f"Count of materialize buckets with object refs: "
-                    f"{len(mat_bucket_to_dd_idx_obj_id)}")
-=======
-    compaction_artifact_s3_bucket: str,
-    round_completion_info: Optional[RoundCompletionInfo],
-    new_primary_key_index_version_locator: PrimaryKeyIndexVersionLocator,
-    object_ids: List[Any],
-    sort_keys: List[SortKey],
-    max_records_per_index_file: int,
-    num_materialize_buckets: int,
-    dedupe_task_index: int,
-    delete_old_primary_key_index: bool,
-) -> DedupeResult:
-
-    logger.info(f"[Dedupe task {dedupe_task_index}] Starting dedupe task...")
-    # TODO (pdames): mitigate risk of running out of memory here in cases of
-    #  severe skew of primary key updates in deltas
-    src_file_records_obj_refs = [
-        cloudpickle.loads(obj_id_pkl) for obj_id_pkl in object_ids
-    ]
-    logger.info(
-        f"[Dedupe task {dedupe_task_index}] Getting delta file envelope "
-        f"groups for {len(src_file_records_obj_refs)} object refs..."
-    )
-
-    delta_file_envelope_groups_list = ray.get(src_file_records_obj_refs)
-    hb_index_to_delta_file_envelopes_list = defaultdict(list)
-    for delta_file_envelope_groups in delta_file_envelope_groups_list:
-        for hb_idx, dfes in enumerate(delta_file_envelope_groups):
-            if dfes is not None:
-                hb_index_to_delta_file_envelopes_list[hb_idx].append(dfes)
-    src_file_id_to_row_indices = defaultdict(list)
-    deduped_tables = []
-    logger.info(
-        f"[Dedupe task {dedupe_task_index}] Running {len(hb_index_to_delta_file_envelopes_list)} "
-        f"dedupe rounds..."
-    )
-    for hb_idx, dfe_list in hb_index_to_delta_file_envelopes_list.items():
-        logger.info(f"{dedupe_task_index}: union primary keys for hb_index: {hb_idx}")
-
-        table, union_time = timed_invocation(
-            func=_union_primary_key_indices,
-            s3_bucket=compaction_artifact_s3_bucket,
-            round_completion_info=round_completion_info,
-            hash_bucket_index=hb_idx,
-            df_envelopes_list=dfe_list,
-        )
         logger.info(
-            f"[Dedupe {dedupe_task_index}] Dedupe round input "
-            f"record count: {len(table)}, took {union_time}s"
-        )
-
-        # sort by sort keys
-        if len(sort_keys):
-            # TODO (pdames): convert to O(N) dedupe w/ sort keys
-            sort_keys.extend(
-                [
-                    SortKey.of(
-                        sc._PARTITION_STREAM_POSITION_COLUMN_NAME, SortOrder.ASCENDING
-                    ),
-                    SortKey.of(sc._ORDERED_FILE_IDX_COLUMN_NAME, SortOrder.ASCENDING),
-                ]
-            )
-            table = table.take(pc.sort_indices(table, sort_keys=sort_keys))
-
-        # drop duplicates by primary key hash column
-        logger.info(
-            f"[Dedupe task index {dedupe_task_index}] Dropping duplicates for {hb_idx}"
-        )
-
-        table, drop_time = timed_invocation(
-            func=_drop_duplicates_by_primary_key_hash, table=table
-        )
-
-        logger.info(
-            f"[Dedupe task index {dedupe_task_index}] Dedupe round output "
-            f"record count: {len(table)}, took: {drop_time}s"
-        )
-
-        deduped_tables.append((hb_idx, table))
-
-        stream_position_col = sc.stream_position_column_np(table)
-        file_idx_col = sc.file_index_column_np(table)
-        row_idx_col = sc.record_index_column_np(table)
-        is_source_col = sc.is_source_column_np(table)
-        for row_idx in range(len(table)):
-            src_dfl = DeltaFileLocator.of(
-                is_source_col[row_idx],
-                stream_position_col[row_idx],
-                file_idx_col[row_idx],
-            )
-            # TODO(pdames): merge contiguous record number ranges
-            src_file_id_to_row_indices[src_dfl].append(row_idx_col[row_idx])
-
-    logger.info(f"Finished all dedupe rounds...")
-    mat_bucket_to_src_file_record_count = defaultdict(dict)
-    mat_bucket_to_src_file_records: Dict[
-        MaterializeBucketIndex, DeltaFileLocatorToRecords
-    ] = defaultdict(dict)
-    for src_dfl, src_row_indices in src_file_id_to_row_indices.items():
-        mat_bucket = delta_file_locator_to_mat_bucket_index(
-            src_dfl,
-            num_materialize_buckets,
-        )
-        mat_bucket_to_src_file_records[mat_bucket][src_dfl] = np.array(
-            src_row_indices,
-        )
-        mat_bucket_to_src_file_record_count[mat_bucket][src_dfl] = len(src_row_indices)
-
-    mat_bucket_to_dd_idx_obj_id: Dict[
-        MaterializeBucketIndex, DedupeTaskIndexWithObjectId
-    ] = {}
-    src_file_records_obj_refs: List[ObjectRef[DeltaFileLocatorToRecords]] = []
-    for mat_bucket, src_file_records in mat_bucket_to_src_file_records.items():
-        object_ref = ray.put(src_file_records)
-        pickled_object_ref = cloudpickle.dumps(object_ref)
-        src_file_records_obj_refs.append(pickled_object_ref)
-        mat_bucket_to_dd_idx_obj_id[mat_bucket] = (
-            dedupe_task_index,
-            pickled_object_ref,
-        )
-        del object_ref
-        del pickled_object_ref
-    logger.info(
-        f"Count of materialize buckets with object refs: "
-        f"{len(mat_bucket_to_dd_idx_obj_id)}"
-    )
-
-    write_pki_result: PyArrowWriteResult = _write_new_primary_key_index(
-        compaction_artifact_s3_bucket,
-        new_primary_key_index_version_locator,
-        max_records_per_index_file,
-        dedupe_task_index,
-        deduped_tables,
-    )
->>>>>>> 3dfa2a43
+            f"Count of materialize buckets with object refs: "
+            f"{len(mat_bucket_to_dd_idx_obj_id)}"
+        )
 
         write_pki_result: PyArrowWriteResult = _write_new_primary_key_index(
             compaction_artifact_s3_bucket,
             new_primary_key_index_version_locator,
             max_records_per_index_file,
             dedupe_task_index,
-            deduped_tables
-        )
-<<<<<<< HEAD
+            deduped_tables,
+        )
 
         if delete_old_primary_key_index:
             pki.delete_primary_key_index_version(
@@ -429,10 +308,4 @@
                 round_completion_info.primary_key_index_version_locator,
             )
         logger.info(f"[Dedupe task index {dedupe_task_index}] Finished dedupe task...")
-        return mat_bucket_to_dd_idx_obj_id, \
-            src_file_records_obj_refs, \
-            write_pki_result
-=======
-    logger.info(f"[Dedupe task index {dedupe_task_index}] Finished dedupe task...")
-    return mat_bucket_to_dd_idx_obj_id, src_file_records_obj_refs, write_pki_result
->>>>>>> 3dfa2a43
+        return mat_bucket_to_dd_idx_obj_id, src_file_records_obj_refs, write_pki_result