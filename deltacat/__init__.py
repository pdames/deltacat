import logging

import deltacat.logs
from deltacat.types.media import ContentType, ContentEncoding, TableType
from deltacat.types.tables import TableWriteMode
from deltacat.storage import ListResult, Namespace, LifecycleState, \
    SchemaConsistencyType, LocalTable, LocalDataset, DistributedDataset
from deltacat.compute.compactor import SortKey, SortOrder
from deltacat.catalog.model.table_definition import TableDefinition
from deltacat.catalog.model.catalog import Catalog, Catalogs, all_catalogs, \
    init
from deltacat.catalog.delegate import alter_table, create_table, drop_table, \
    refresh_table, list_tables, get_table, truncate_table, rename_table, \
    table_exists, list_namespaces, alter_namespace, create_namespace, \
    drop_namespace, default_namespace, get_namespace, namespace_exists, \
    write_to_table, read_table

logs.configure_deltacat_logger(logging.getLogger(__name__))

<<<<<<< HEAD
__version__ = "0.1.5"
=======
__version__ = "0.2.0"
>>>>>>> d3687c21


__all__ = [
    "__version__",
    "all_catalogs",
    "alter_table",
    "create_table",
    "drop_table",
    "refresh_table",
    "list_tables",
    "get_table",
    "truncate_table",
    "rename_table",
    "table_exists",
    "list_namespaces",
    "get_namespace",
    "namespace_exists",
    "alter_namespace",
    "create_namespace",
    "drop_namespace",
    "default_namespace",
    "write_to_table",
    "read_table",
    "init",
    "Catalog",
    "ContentType",
    "ContentEncoding",
    "DistributedDataset",
    "LifecycleState",
    "ListResult",
    "LocalDataset",
    "LocalTable",
    "Namespace",
    "SchemaConsistencyType",
    "SortKey",
    "SortOrder",
    "TableDefinition",
    "TableType",
    "TableWriteMode",
]<|MERGE_RESOLUTION|>--- conflicted
+++ resolved
@@ -17,11 +17,7 @@
 
 logs.configure_deltacat_logger(logging.getLogger(__name__))
 
-<<<<<<< HEAD
-__version__ = "0.1.5"
-=======
 __version__ = "0.2.0"
->>>>>>> d3687c21
 
 
 __all__ = [
